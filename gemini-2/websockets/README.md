--- conflicted
+++ resolved
@@ -9,12 +9,8 @@
 
 Explore Gemini 2.0’s capabilities on your own local machine.
 
-<<<<<<< HEAD
 * [Live API starter script](./live_api_starter.py) \- A locally runnable Python script using websockets that supports streaming audio in and audio + video out from your machine
-=======
-* [Live API starter script](./live_api_starter.py) \- A locally runnable Python script using websockets that supports streaming audio in and out from your machine
 * [Bash Websocket example](./shell_websockets.sh) \- A bash script using [`websocat`](https://github.com/vi/websocat) to interact with the Live API in a shell context
->>>>>>> 8495ce76
 
 Explore Gemini 2.0’s capabilities through the following notebooks you can run through Google Colab.
 
