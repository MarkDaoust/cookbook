# -*- coding: utf-8 -*-
# Copyright 2023 Google LLC
#
# Licensed under the Apache License, Version 2.0 (the "License");
# you may not use this file except in compliance with the License.
# You may obtain a copy of the License at
#
#     http://www.apache.org/licenses/LICENSE-2.0
#
# Unless required by applicable law or agreed to in writing, software
# distributed under the License is distributed on an "AS IS" BASIS,
# WITHOUT WARRANTIES OR CONDITIONS OF ANY KIND, either express or implied.
# See the License for the specific language governing permissions and
# limitations under the License.

# To install the dependencies for this script, run:
#  pip install google-genai opencv-python pyaudio pillow
# And to run this script, ensure the GOOGLE_API_KEY environment
# variable is set to the key you obtained from Google AI Studio.

import asyncio
import base64
import io
import sys
import traceback

import cv2
import pyaudio
import PIL.Image

from google import genai

if sys.version_info < (3, 11, 0):
    raise EnvironmentError("This script requires python 3.11+")

FORMAT = pyaudio.paInt16
CHANNELS = 1
SEND_SAMPLE_RATE = 16000
RECEIVE_SAMPLE_RATE = 24000
CHUNK_SIZE = 1024

MODEL = "models/gemini-2.0-flash-exp"

client = genai.Client(http_options={"api_version": "v1alpha"})

CONFIG = {"generation_config": {"response_modalities": ["AUDIO"]}}

pya = pyaudio.PyAudio()


class AudioLoop:
    def __init__(self):
<<<<<<< HEAD
        self.audio_in_queue = asyncio.Queue()
        self.out_queue = asyncio.Queue(maxsize=5)
=======
        self.audio_in_queue = None
        self.audio_out_queue = None
        self.video_out_queue = None
>>>>>>> a7c488d7

        self.session = None

    async def send_text(self):
        while True:
            text = await asyncio.to_thread(
                input,
                "message > ",
            )
            if text.lower() == "q":
                break
            await self.session.send(text or ".", end_of_turn=True)

    def _get_frame(self, cap):
        # Read the frameq
        ret, frame = cap.read()
        # Check if the frame was read successfully
        if not ret:
            return None
        # Fix: Convert BGR to RGB color space
        # OpenCV captures in BGR but PIL expects RGB format
        # This prevents the blue tint in the video feed
        frame_rgb = cv2.cvtColor(frame, cv2.COLOR_BGR2RGB)
        img = PIL.Image.fromarray(frame_rgb)  # Now using RGB frame
        img.thumbnail([1024, 1024])

        image_io = io.BytesIO()
        img.save(image_io, format="jpeg")
        image_io.seek(0)

        mime_type = "image/jpeg"
        image_bytes = image_io.read()
        return {"mime_type": mime_type, "data": base64.b64encode(image_bytes).decode()}

    async def get_frames(self):
        # This takes about a second, and will block the whole program
        # causing the audio pipeline to overflow if you don't to_thread it.
        cap = await asyncio.to_thread(
            cv2.VideoCapture, 0
        )  # 0 represents the default camera

        while True:
            frame = await asyncio.to_thread(self._get_frame, cap)
            if frame is None:
                break

            await asyncio.sleep(1.0)

            await self.out_queue.put(frame)

        # Release the VideoCapture object
        cap.release()

    async def send_realtime(self):
        while True:
            msg = await self.out_queue.get()
            await self.session.send(msg)

    async def listen_audio(self):
        mic_info = pya.get_default_input_device_info()
        self.audio_stream = await asyncio.to_thread(
            pya.open,
            format=FORMAT,
            channels=CHANNELS,
            rate=SEND_SAMPLE_RATE,
            input=True,
            input_device_index=mic_info["index"],
            frames_per_buffer=CHUNK_SIZE,
        )
        if __debug__:
            kwargs = {"exception_on_overflow": False}
        else:
            kwargs = {}
        while True:
            data = await asyncio.to_thread(self.audio_stream.read, CHUNK_SIZE, **kwargs)
            await self.out_queue.put({"data": data, "mime_type": "audio/pcm"})

    async def receive_audio(self):
        "Background task to reads from the websocket and write pcm chunks to the output queue"
        while True:
            turn = self.session.receive()
            async for response in turn:
                if data := response.data:
                    self.audio_in_queue.put_nowait(data)
                    continue
                if text := response.text:
                    print(text, end="")

            # If you interrupt the model, it sends a turn_complete.
            # For interruptions to work, we need to stop playback.
            # So empty out the audio queue because it may have loaded
            # much more audio than has played yet.
            while not self.audio_in_queue.empty():
                self.audio_in_queue.get_nowait()

    async def play_audio(self):
        stream = await asyncio.to_thread(
            pya.open,
            format=FORMAT,
            channels=CHANNELS,
            rate=RECEIVE_SAMPLE_RATE,
            output=True,
        )
        while True:
            bytestream = await self.audio_in_queue.get()
            await asyncio.to_thread(stream.write, bytestream)

    async def run(self):
<<<<<<< HEAD
        try:
            async with (
                client.aio.live.connect(model=MODEL, config=CONFIG) as session,
                asyncio.TaskGroup() as tg,
            ):
                self.session = session

                send_text_task = tg.create_task(self.send_text())
                tg.create_task(self.send_realtime())
                tg.create_task(self.listen_audio())
                tg.create_task(self.get_frames())
                tg.create_task(self.receive_audio())
                tg.create_task(self.play_audio())

                await send_text_task
                raise asyncio.CancelledError("User requested exit")

        except asyncio.CancelledError:
            pass
        except ExceptionGroup as EG:
            self.audio_stream.close()
            traceback.print_exception(EG)
=======
        """Takes audio chunks off the input queue, and writes them to files.

        Splits and displays files if the queue pauses for more than `max_pause`.
        """
        async with (
            client.aio.live.connect(model=MODEL, config=CONFIG) as session,
            asyncio.TaskGroup() as tg,
        ):
            self.session = session

            self.audio_in_queue = asyncio.Queue()
            self.audio_out_queue = asyncio.Queue()
            self.video_out_queue = asyncio.Queue()

            send_text_task = tg.create_task(self.send_text())

            def cleanup(task):
                for t in tg._tasks:
                    t.cancel()

            send_text_task.add_done_callback(cleanup)

            tg.create_task(self.listen_audio())
            tg.create_task(self.send_audio())
            tg.create_task(self.get_frames())
            tg.create_task(self.send_frames())
            tg.create_task(self.receive_audio())
            tg.create_task(self.play_audio())

            def check_error(task):
                if task.cancelled():
                    return

                if task.exception() is None:
                    return

                e = task.exception()
                traceback.print_exception(None, e, e.__traceback__)
                sys.exit(1)

            for task in tg._tasks:
                task.add_done_callback(check_error)
>>>>>>> a7c488d7


if __name__ == "__main__":
    main = AudioLoop()
    asyncio.run(main.run())<|MERGE_RESOLUTION|>--- conflicted
+++ resolved
@@ -21,6 +21,7 @@
 import asyncio
 import base64
 import io
+import os
 import sys
 import traceback
 
@@ -31,7 +32,9 @@
 from google import genai
 
 if sys.version_info < (3, 11, 0):
-    raise EnvironmentError("This script requires python 3.11+")
+    import taskgroup, exceptiongroup
+    asyncio.TaskGroup = taskgroup.TaskGroup
+    asyncio.ExceptionGroup = exceptiongroup.ExceptionGroup
 
 FORMAT = pyaudio.paInt16
 CHANNELS = 1
@@ -50,16 +53,15 @@
 
 class AudioLoop:
     def __init__(self):
-<<<<<<< HEAD
-        self.audio_in_queue = asyncio.Queue()
-        self.out_queue = asyncio.Queue(maxsize=5)
-=======
         self.audio_in_queue = None
         self.audio_out_queue = None
         self.video_out_queue = None
->>>>>>> a7c488d7
 
         self.session = None
+
+        self.send_text_task = None
+        self.receive_audio_task = None
+        self.play_audio_task = None
 
     async def send_text(self):
         while True:
@@ -166,7 +168,6 @@
             await asyncio.to_thread(stream.write, bytestream)
 
     async def run(self):
-<<<<<<< HEAD
         try:
             async with (
                 client.aio.live.connect(model=MODEL, config=CONFIG) as session,
@@ -174,6 +175,9 @@
             ):
                 self.session = session
 
+                self.audio_in_queue = asyncio.Queue()
+                self.out_queue = asyncio.Queue(maxsize=5)
+
                 send_text_task = tg.create_task(self.send_text())
                 tg.create_task(self.send_realtime())
                 tg.create_task(self.listen_audio())
@@ -189,50 +193,6 @@
         except ExceptionGroup as EG:
             self.audio_stream.close()
             traceback.print_exception(EG)
-=======
-        """Takes audio chunks off the input queue, and writes them to files.
-
-        Splits and displays files if the queue pauses for more than `max_pause`.
-        """
-        async with (
-            client.aio.live.connect(model=MODEL, config=CONFIG) as session,
-            asyncio.TaskGroup() as tg,
-        ):
-            self.session = session
-
-            self.audio_in_queue = asyncio.Queue()
-            self.audio_out_queue = asyncio.Queue()
-            self.video_out_queue = asyncio.Queue()
-
-            send_text_task = tg.create_task(self.send_text())
-
-            def cleanup(task):
-                for t in tg._tasks:
-                    t.cancel()
-
-            send_text_task.add_done_callback(cleanup)
-
-            tg.create_task(self.listen_audio())
-            tg.create_task(self.send_audio())
-            tg.create_task(self.get_frames())
-            tg.create_task(self.send_frames())
-            tg.create_task(self.receive_audio())
-            tg.create_task(self.play_audio())
-
-            def check_error(task):
-                if task.cancelled():
-                    return
-
-                if task.exception() is None:
-                    return
-
-                e = task.exception()
-                traceback.print_exception(None, e, e.__traceback__)
-                sys.exit(1)
-
-            for task in tg._tasks:
-                task.add_done_callback(check_error)
->>>>>>> a7c488d7
 
 
 if __name__ == "__main__":
