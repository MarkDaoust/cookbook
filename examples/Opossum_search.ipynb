--- conflicted
+++ resolved
@@ -11,7 +11,7 @@
     },
     {
       "cell_type": "code",
-      "execution_count": 1,
+      "execution_count": null,
       "metadata": {
         "cellView": "form",
         "id": "tuOe1ymfHZPu"
@@ -68,35 +68,18 @@
     },
     {
       "cell_type": "code",
-<<<<<<< HEAD
       "execution_count": 2,
-=======
-      "execution_count": null,
->>>>>>> 4f7fd25d
       "metadata": {
         "id": "UyZKDjRs-FN5"
       },
-      "outputs": [
-        {
-          "name": "stdout",
-          "output_type": "stream",
-          "text": [
-            "\u001b[33mWARNING: There was an error checking the latest version of pip.\u001b[0m\u001b[33m\n",
-            "\u001b[0m"
-          ]
-        }
-      ],
+      "outputs": [],
       "source": [
         "!pip install -q -U google-generativeai"
       ]
     },
     {
       "cell_type": "code",
-<<<<<<< HEAD
       "execution_count": 3,
-=======
-      "execution_count": null,
->>>>>>> 4f7fd25d
       "metadata": {
         "id": "F0DZNupF-Lfj"
       },
@@ -118,27 +101,11 @@
     },
     {
       "cell_type": "code",
-<<<<<<< HEAD
       "execution_count": 4,
-=======
-      "execution_count": null,
->>>>>>> 4f7fd25d
       "metadata": {
         "id": "IciW45ex-Lo9"
       },
-      "outputs": [
-        {
-          "ename": "ModuleNotFoundError",
-          "evalue": "No module named 'google.colab'",
-          "output_type": "error",
-          "traceback": [
-            "\u001b[0;31m---------------------------------------------------------------------------\u001b[0m",
-            "\u001b[0;31mModuleNotFoundError\u001b[0m                       Traceback (most recent call last)",
-            "Cell \u001b[0;32mIn[4], line 1\u001b[0m\n\u001b[0;32m----> 1\u001b[0m \u001b[38;5;28;01mfrom\u001b[39;00m \u001b[38;5;21;01mgoogle\u001b[39;00m\u001b[38;5;21;01m.\u001b[39;00m\u001b[38;5;21;01mcolab\u001b[39;00m \u001b[38;5;28;01mimport\u001b[39;00m userdata\n\u001b[1;32m      2\u001b[0m GOOGLE_API_KEY\u001b[38;5;241m=\u001b[39muserdata\u001b[38;5;241m.\u001b[39mget(\u001b[38;5;124m'\u001b[39m\u001b[38;5;124mGOOGLE_API_KEY\u001b[39m\u001b[38;5;124m'\u001b[39m)\n\u001b[1;32m      3\u001b[0m genai\u001b[38;5;241m.\u001b[39mconfigure(api_key\u001b[38;5;241m=\u001b[39mGOOGLE_API_KEY)\n",
-            "\u001b[0;31mModuleNotFoundError\u001b[0m: No module named 'google.colab'"
-          ]
-        }
-      ],
+      "outputs": [],
       "source": [
         "from google.colab import userdata\n",
         "GOOGLE_API_KEY=userdata.get('GOOGLE_API_KEY')\n",
@@ -156,11 +123,7 @@
     },
     {
       "cell_type": "code",
-<<<<<<< HEAD
       "execution_count": 5,
-=======
-      "execution_count": 2,
->>>>>>> 4f7fd25d
       "metadata": {
         "id": "mxYn5lUAfsUC"
       },
@@ -174,11 +137,7 @@
     },
     {
       "cell_type": "code",
-<<<<<<< HEAD
       "execution_count": 6,
-=======
-      "execution_count": 3,
->>>>>>> 4f7fd25d
       "metadata": {
         "id": "igrg_SxPfwQ6"
       },
@@ -197,11 +156,7 @@
     },
     {
       "cell_type": "code",
-<<<<<<< HEAD
       "execution_count": 7,
-=======
-      "execution_count": 4,
->>>>>>> 4f7fd25d
       "metadata": {
         "id": "-qpqkgTurqYI"
       },
@@ -211,9 +166,8 @@
           "output_type": "stream",
           "text": [
             "<!DOCTYPE html>\n",
-            "<html>\n",
+            "<html lang=\"en\">\n",
             "<head>\n",
-<<<<<<< HEAD
             "    <meta charset=\"UTF-8\">\n",
             "    <meta name=\"viewport\" content=\"width=device-width, initial-scale=1.0\">\n",
             "    <title>Opossum Search</title>\n",
@@ -280,87 +234,6 @@
             "    <footer>Powered by opossum search</footer>\n",
             "</body>\n",
             "</html>\n",
-=======
-            "  <title>Opossum Search</title>\n",
-            "  <style>\n",
-            "    body {\n",
-            "      font-family: sans-serif;\n",
-            "    }\n",
-            "    .container {\n",
-            "      display: flex;\n",
-            "      flex-direction: column;\n",
-            "      align-items: center;\n",
-            "      justify-content: center;\n",
-            "      height: 100vh;\n",
-            "    }\n",
-            "    .logo {\n",
-            "      width: 292px;\n",
-            "      height: auto;\n",
-            "      margin-bottom: 20px;\n",
-            "    }\n",
-            "    .search-bar {\n",
-            "      display: flex;\n",
-            "      width: 600px;\n",
-            "      height: 40px;\n",
-            "      border: 1px solid #ccc;\n",
-            "      border-radius: 20px;\n",
-            "      padding: 5px;\n",
-            "    }\n",
-            "    .search-bar input {\n",
-            "      flex: 1;\n",
-            "      border: none;\n",
-            "      outline: none;\n",
-            "      padding: 5px;\n",
-            "      font-size: 16px;\n",
-            "    }\n",
-            "    .search-bar button {\n",
-            "      background-color: #4285f4;\n",
-            "      color: white;\n",
-            "      border: none;\n",
-            "      border-radius: 20px;\n",
-            "      padding: 10px 15px;\n",
-            "      cursor: pointer;\n",
-            "    }\n",
-            "    .footer {\n",
-            "      margin-top: 20px;\n",
-            "      text-align: center;\n",
-            "      font-size: 12px;\n",
-            "    }\n",
-            "  </style>\n",
-            "</head>\n",
-            "<body>\n",
-            "  <div class=\"container\">\n",
-            "    <img src=\"https://upload.wikimedia.org/wikipedia/commons/thumb/2/27/Opossum_2.jpg/292px-Opossum_2.jpg\" alt=\"Opossum\" class=\"logo\">\n",
-            "    <form action=\"https://www.google.com/search\" method=\"get\">\n",
-            "      <div class=\"search-bar\">\n",
-            "        <input type=\"text\" name=\"q\" placeholder=\"Search the web\" required>\n",
-            "        <button type=\"submit\">Search</button>\n",
-            "      </div>\n",
-            "      <input type=\"hidden\" name=\"q\" value=\"opossum \">\n",
-            "    </form>\n",
-            "  </div>\n",
-            "  <div class=\"footer\">Powered by opossum search</div>\n",
-            "</body>\n",
-            "</html>\n",
-            "```\n",
-            "\n",
-            "This HTML code creates a simple search page with the following features:\n",
-            "\n",
-            "*   **Opossum Logo:** Uses the provided image URL as the logo.\n",
-            "*   **Search Bar:** Allows users to enter their search query.\n",
-            "*   **Search Button:** Submits the form to Google with the \"opossum\" prefix.\n",
-            "*   **Footer:**  Includes the \"Powered by opossum search\" text.\n",
-            "\n",
-            "**Explanation:**\n",
-            "\n",
-            "*   The code uses basic HTML tags for structuring the page.\n",
-            "*   The `style` tag in the `<head>` contains inline CSS for basic styling.\n",
-            "*   The form is set to target Google Search (`https://www.google.com/search`).\n",
-            "*   The `<input type=\"hidden\">` field automatically adds \"opossum\" before the user's search query.\n",
-            "*   The footer is styled to be centered and small.\n",
-            "\n",
-            "This code will provide a basic web app that functions as an \"Opossum Search\" with the required features.\n",
->>>>>>> 4f7fd25d
             "\n"
           ]
         }
@@ -399,11 +272,7 @@
     },
     {
       "cell_type": "code",
-<<<<<<< HEAD
       "execution_count": 11,
-=======
-      "execution_count": 5,
->>>>>>> 4f7fd25d
       "metadata": {
         "id": "M6FS75_bi5kP"
       },
@@ -411,7 +280,6 @@
         {
           "data": {
             "text/html": [
-<<<<<<< HEAD
               "<!DOCTYPE html>\n",
               "<html lang=\"en\">\n",
               "<head>\n",
@@ -479,71 +347,6 @@
               "        </form>\n",
               "    </div>\n",
               "    <footer>Powered by opossum search</footer>\n",
-=======
-              "\n",
-              "<!DOCTYPE html>\n",
-              "<html>\n",
-              "<head>\n",
-              "  <title>Opossum Search</title>\n",
-              "  <style>\n",
-              "    body {\n",
-              "      font-family: sans-serif;\n",
-              "    }\n",
-              "    .container {\n",
-              "      display: flex;\n",
-              "      flex-direction: column;\n",
-              "      align-items: center;\n",
-              "      justify-content: center;\n",
-              "      height: 100vh;\n",
-              "    }\n",
-              "    .logo {\n",
-              "      width: 292px;\n",
-              "      height: auto;\n",
-              "      margin-bottom: 20px;\n",
-              "    }\n",
-              "    .search-bar {\n",
-              "      display: flex;\n",
-              "      width: 600px;\n",
-              "      height: 40px;\n",
-              "      border: 1px solid #ccc;\n",
-              "      border-radius: 20px;\n",
-              "      padding: 5px;\n",
-              "    }\n",
-              "    .search-bar input {\n",
-              "      flex: 1;\n",
-              "      border: none;\n",
-              "      outline: none;\n",
-              "      padding: 5px;\n",
-              "      font-size: 16px;\n",
-              "    }\n",
-              "    .search-bar button {\n",
-              "      background-color: #4285f4;\n",
-              "      color: white;\n",
-              "      border: none;\n",
-              "      border-radius: 20px;\n",
-              "      padding: 10px 15px;\n",
-              "      cursor: pointer;\n",
-              "    }\n",
-              "    .footer {\n",
-              "      margin-top: 20px;\n",
-              "      text-align: center;\n",
-              "      font-size: 12px;\n",
-              "    }\n",
-              "  </style>\n",
-              "</head>\n",
-              "<body>\n",
-              "  <div class=\"container\">\n",
-              "    <img src=\"https://upload.wikimedia.org/wikipedia/commons/thumb/2/27/Opossum_2.jpg/292px-Opossum_2.jpg\" alt=\"Opossum\" class=\"logo\">\n",
-              "    <form action=\"https://www.google.com/search\" method=\"get\">\n",
-              "      <div class=\"search-bar\">\n",
-              "        <input type=\"text\" name=\"q\" placeholder=\"Search the web\" required>\n",
-              "        <button type=\"submit\">Search</button>\n",
-              "      </div>\n",
-              "      <input type=\"hidden\" name=\"q\" value=\"opossum \">\n",
-              "    </form>\n",
-              "  </div>\n",
-              "  <div class=\"footer\">Powered by opossum search</div>\n",
->>>>>>> 4f7fd25d
               "</body>\n",
               "</html>\n"
             ],
@@ -551,11 +354,7 @@
               "<IPython.core.display.HTML object>"
             ]
           },
-<<<<<<< HEAD
           "execution_count": 11,
-=======
-          "execution_count": 5,
->>>>>>> 4f7fd25d
           "metadata": {},
           "output_type": "execute_result"
         }
